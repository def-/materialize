--- conflicted
+++ resolved
@@ -18,15 +18,8 @@
 ------|-----
 `IF EXISTS`  | Do not return an error if the named type doesn't exist.
 _data_type_name_ | The name of the type to remove.
-<<<<<<< HEAD
 `CASCADE` | Remove the type and its dependent objects, such as tables or other types.
-`RESTRICT`  |  Refuse to remove the type if any objects depend on it. _(Default.)_
-=======
-
-`CASCADE` | Automatically removes any objects that depend on the type, such as tables or other types.
-`IF EXISTS`  |  Do not issue an error if the named type doesn't exist.
-`RESTRICT`  |  Do not remove the type if any other objects depend on it. _(Default.)_
->>>>>>> 80a0776f
+`RESTRICT`  |  Don't remove the type if any objects depend on it. _(Default.)_
 
 ## Examples
 
@@ -91,7 +84,6 @@
 ERROR:  unknown catalog item 't'
 ```
 
-<<<<<<< HEAD
 ### Remove a type only if it has no dependent objects
 
 ```sql
@@ -108,8 +100,6 @@
 DROP TYPE IF EXISTS int4_list;
 ```
 
-=======
->>>>>>> 80a0776f
 ## Related pages
 
 * [`CREATE TYPE`](../create-type)
