--- conflicted
+++ resolved
@@ -639,8 +639,6 @@
 
             Ok(())
         },
-<<<<<<< HEAD
-=======
         // Namespacing database ids and schema ids by User or System. Currently
         // everything exists in the "User" schema.
         //
@@ -722,7 +720,6 @@
 
             Ok(())
         },
->>>>>>> 96795285
         // Object privileges were added to object definitions.
         //
         // Introduced in v0.51.0
@@ -1225,11 +1222,7 @@
             .await?
             .into_iter()
             .map(|(k, v)| Database {
-<<<<<<< HEAD
-                id: DatabaseId::new(k.id),
-=======
                 id: DatabaseId::from(k),
->>>>>>> 96795285
                 name: v.name,
                 owner_id: v.owner_id.expect("owner ID not migrated"),
                 privileges: v.privileges.expect("privileges not migrated"),
@@ -1244,15 +1237,9 @@
             .await?
             .into_iter()
             .map(|(k, v)| Schema {
-<<<<<<< HEAD
-                id: SchemaId::new(k.id),
-                name: v.name,
-                database_id: v.database_id.map(DatabaseId::new),
-=======
                 id: SchemaId::from(k),
                 name: v.name,
                 database_id: v.database_id.map(DatabaseId::User),
->>>>>>> 96795285
                 owner_id: v.owner_id.expect("owner ID not migrated"),
                 privileges: v.privileges.expect("privileges not migrated"),
             })
@@ -1757,10 +1744,7 @@
                 }
                 None => ResolvedDatabaseSpecifier::Ambient,
             };
-<<<<<<< HEAD
-=======
             let schema_id = SchemaId::from(schema_key);
->>>>>>> 96795285
             items.push(Item {
                 id: k.gid,
                 name: QualifiedItemName {
