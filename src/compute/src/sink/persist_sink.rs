// Copyright Materialize, Inc. and contributors. All rights reserved.
//
// Use of this software is governed by the Business Source License
// included in the LICENSE file.
//
// As of the Change Date specified in that file, in accordance with
// the Business Source License, use of this software will be governed
// by the Apache License, Version 2.0.

use std::any::Any;
use std::cell::RefCell;
use std::cmp::Ordering;
use std::rc::Rc;
use std::sync::Arc;

use differential_dataflow::consolidation::consolidate_updates;
use differential_dataflow::lattice::Lattice;
use differential_dataflow::{Collection, Hashable};
use serde::{Deserialize, Serialize};
use timely::dataflow::channels::pact::{Exchange, Pipeline};
use timely::dataflow::operators::{
    Broadcast, Capability, CapabilitySet, ConnectLoop, Feedback, Inspect,
};
use timely::dataflow::{Scope, Stream};
use timely::progress::Antichain;
use timely::progress::Timestamp as TimelyTimestamp;
use timely::PartialOrder;
use tracing::trace;

use mz_compute_client::types::sinks::{ComputeSinkDesc, PersistSinkConnection};
use mz_ore::cast::CastFrom;
use mz_ore::collections::HashMap;
use mz_persist_client::batch::{Batch, BatchBuilder};
use mz_persist_client::cache::PersistClientCache;
use mz_persist_client::write::WriterEnrichedHollowBatch;
use mz_persist_types::codec_impls::UnitSchema;
use mz_repr::{Diff, GlobalId, Row, Timestamp};
use mz_storage_client::controller::CollectionMetadata;
use mz_storage_client::types::errors::DataflowError;
use mz_storage_client::types::sources::SourceData;
use mz_timely_util::builder_async::{Event, OperatorBuilder as AsyncOperatorBuilder};
use mz_timely_util::probe::{self, ProbeNotify};

use crate::compute_state::ComputeState;
use crate::render::sinks::SinkRender;

impl<G> SinkRender<G> for PersistSinkConnection<CollectionMetadata>
where
    G: Scope<Timestamp = Timestamp>,
{
    fn render_continuous_sink(
        &self,
        compute_state: &mut ComputeState,
        sink: &ComputeSinkDesc<CollectionMetadata>,
        sink_id: GlobalId,
        sinked_collection: Collection<G, Row, Diff>,
        err_collection: Collection<G, DataflowError, Diff>,
        probes: Vec<probe::Handle<Timestamp>>,
    ) -> Option<Rc<dyn Any>>
    where
        G: Scope<Timestamp = Timestamp>,
    {
        let desired_collection = sinked_collection.map(Ok).concat(&err_collection.map(Err));
        if sink.up_to != Antichain::default() {
            unimplemented!(
                "UP TO is not supported for persist sinks yet, and shouldn't have been accepted during parsing/planning"
            )
        }

        persist_sink(
            sink_id,
            &self.storage_metadata,
            desired_collection,
            sink.as_of.frontier.clone(),
            compute_state,
            probes,
        )
    }
}

pub(crate) fn persist_sink<G>(
    sink_id: GlobalId,
    target: &CollectionMetadata,
    desired_collection: Collection<G, Result<Row, DataflowError>, Diff>,
    as_of: Antichain<Timestamp>,
    compute_state: &mut ComputeState,
    probes: Vec<probe::Handle<Timestamp>>,
) -> Option<Rc<dyn Any>>
where
    G: Scope<Timestamp = Timestamp>,
{
    // There is no guarantee that `as_of` is beyond the persist shard's since. If it isn't,
    // instantiating a `persist_source` with it would panic. So instead we leave it to
    // `persist_source` to select an appropriate `as_of`. We only care about times beyond the
    // current shard upper anyway.
    let source_as_of = None;
    let (ok_stream, err_stream, token) = mz_storage_client::source::persist_source::persist_source(
        &desired_collection.scope(),
        sink_id,
        Arc::clone(&compute_state.persist_clients),
        target.clone(),
        source_as_of,
        Antichain::new(), // we want all updates
        None,             // no MFP
        None,             // no flow control
        // Copy the logic in DeltaJoin/Get/Join to start.
        |_timer, count| count > 1_000_000,
    );
    use differential_dataflow::AsCollection;
    let persist_collection = ok_stream
        .as_collection()
        .map(Ok)
        .concat(&err_stream.as_collection().map(Err));

    Some(Rc::new((
        install_desired_into_persist(
            sink_id,
            target,
            desired_collection,
            persist_collection,
            as_of,
            compute_state,
            probes,
        ),
        token,
    )))
}

/// Continuously writes the difference between `persist_stream` and
/// `desired_stream` into persist, such that the persist shard is made to
/// contain the same updates as `desired_stream`. This is done via a multi-stage
/// operator graph:
///
/// 1. `mint_batch_descriptions` emits new batch descriptions whenever the
///    frontier of `persist_stream` advances *and `persist_frontier`* is less
///    than `desired_frontier`. A batch description is a pair of `(lower,
///    upper)` that tells write operators which updates to write and in the end
///    tells the append operator what frontiers to use when calling
///    `append`/`compare_and_append`. This is a single-worker operator.
/// 2. `write_batches` writes the difference between `desired_stream` and
///    `persist_stream` to persist as batches and sends those batches along.
///    This does not yet append the batches to the persist shard, the update are
///    only uploaded/prepared to be appended to a shard. Also: we only write
///    updates for batch descriptions that we learned about from
///    `mint_batch_descriptions`.
/// 3. `append_batches` takes as input the minted batch descriptions and written
///    batches. Whenever the frontiers sufficiently advance, we take a batch
///    description and all the batches that belong to it and append it to the
///    persist shard.
fn install_desired_into_persist<G>(
    sink_id: GlobalId,
    target: &CollectionMetadata,
    desired_collection: Collection<G, Result<Row, DataflowError>, Diff>,
    persist_collection: Collection<G, Result<Row, DataflowError>, Diff>,
    as_of: Antichain<Timestamp>,
    compute_state: &mut crate::compute_state::ComputeState,
    probes: Vec<probe::Handle<Timestamp>>,
) -> Option<Rc<dyn Any>>
where
    G: Scope<Timestamp = Timestamp>,
{
    let persist_clients = Arc::clone(&compute_state.persist_clients);
    let shard_id = target.data_shard;

    let operator_name = format!("persist_sink {}", sink_id);

    if sink_id.is_user() {
        trace!(
            "persist_sink {sink_id}/{shard_id}: \
            initial as_of: {:?}",
            as_of
        );
    }

    let mut scope = desired_collection.inner.scope();

    // The append operator keeps capabilities that it downgrades to match the
    // current upper frontier of the persist shard. This frontier can be
    // observed on the persist_feedback_stream. This is used by the minter
    // operator to learn about the current persist frontier, driving it's
    // decisions on when to mint new batches.
    //
    // This stream should never carry data, so we don't bother about increasing
    // the timestamp on feeding back using the summary.
    let (persist_feedback_handle, persist_feedback_stream) = scope.feedback(Timestamp::default());

    let (batch_descriptions, mint_token) = mint_batch_descriptions(
        sink_id,
        operator_name.clone(),
        target,
        &desired_collection.inner,
        &persist_feedback_stream,
        as_of,
        Arc::clone(&persist_clients),
        compute_state,
    );

    let (written_batches, write_token) = write_batches(
        sink_id.clone(),
        operator_name.clone(),
        target,
        &batch_descriptions,
        &desired_collection.inner,
        &persist_collection.inner,
        Arc::clone(&persist_clients),
    );

    let (append_frontier_stream, append_token) = append_batches(
        sink_id.clone(),
        operator_name,
        target,
        &batch_descriptions,
        &written_batches,
        persist_clients,
    );

    append_frontier_stream.connect_loop(persist_feedback_handle);

    append_frontier_stream.probe_notify_with(probes);

    let token = Rc::new((mint_token, write_token, append_token));

    Some(token)
}

/// Whenever the frontier advances, this mints a new batch description (lower
/// and upper) that writers should use for writing the next set of batches to
/// persist.
///
/// Only one of the workers does this, meaning there will only be one
/// description in the stream, even in case of multiple timely workers. Use
/// `broadcast()` to, ahem, broadcast, the one description to all downstream
/// write operators/workers.
///
/// This also keeps the shared frontier that is stored in `compute_state` in
/// sync with the upper of the persist shard.
fn mint_batch_descriptions<G>(
    sink_id: GlobalId,
    operator_name: String,
    target: &CollectionMetadata,
    desired_stream: &Stream<G, (Result<Row, DataflowError>, Timestamp, Diff)>,
    persist_feedback_stream: &Stream<G, ()>,
    as_of: Antichain<Timestamp>,
    persist_clients: Arc<PersistClientCache>,
    compute_state: &mut crate::compute_state::ComputeState,
) -> (
    Stream<G, (Antichain<Timestamp>, Antichain<Timestamp>)>,
    Rc<dyn Any>,
)
where
    G: Scope<Timestamp = Timestamp>,
{
    let scope = desired_stream.scope();

    // Only attempt to write from this frontier onward, as our data are not necessarily
    // correct for times not greater or equal to this frontier.
    let write_lower_bound = as_of;

    let persist_location = target.persist_location.clone();
    let shard_id = target.data_shard;
    let target_relation_desc = target.relation_desc.clone();

    // Only one worker is responsible for determining batch descriptions. All
    // workers must write batches with the same description, to ensure that they
    // can be combined into one batch that gets appended to Consensus state.
    let hashed_id = sink_id.hashed();
    let active_worker = usize::cast_from(hashed_id) % scope.peers() == scope.index();

    // Only the "active" operator will mint batches. All other workers have an
    // empty frontier. It's necessary to insert all of these into
    // `compute_state.sink_write_frontier` below so we properly clear out
    // default frontiers of non-active workers.
    let shared_frontier = Rc::new(RefCell::new(if active_worker {
        Antichain::from_elem(TimelyTimestamp::minimum())
    } else {
        Antichain::new()
    }));

    compute_state
        .sink_write_frontiers
        .insert(sink_id, Rc::clone(&shared_frontier));

    let mut mint_op =
        AsyncOperatorBuilder::new(format!("{} mint_batch_descriptions", operator_name), scope);

    let (mut output, output_stream) = mint_op.new_output();

    let mut desired_input = mint_op.new_input(desired_stream, Pipeline);
    let mut persist_feedback_input =
        mint_op.new_input_connection(persist_feedback_stream, Pipeline, vec![Antichain::new()]);

    let shutdown_button = mint_op.build(move |mut capabilities| async move {
        if !active_worker {
            return;
        }

        let mut cap_set = CapabilitySet::from_elem(capabilities.pop().expect("missing capability"));

        // TODO(aljoscha): We need to figure out what to do with error
        // results from these calls.
        let persist_client = persist_clients
            .open(persist_location)
            .await
            .expect("could not open persist client");

        let mut write = persist_client
            .open_writer::<SourceData, (), Timestamp, Diff>(
                shard_id,
                &format!("compute::persist_sink::mint_batch_descriptions {}", sink_id),
                Arc::new(target_relation_desc),
                Arc::new(UnitSchema),
            )
            .await
            .expect("could not open persist shard");

        let mut current_persist_frontier = write.upper().clone();

        // Advance the persist shard's upper to at least our write lower
        // bound.
        if PartialOrder::less_than(&current_persist_frontier, &write_lower_bound) {
            if sink_id.is_user() {
                trace!(
                    "persist_sink {sink_id}/{shard_id}: \
                        advancing to write_lower_bound: {:?}",
                    write_lower_bound
                );
            }

            let empty_updates: &[((SourceData, ()), Timestamp, Diff)] = &[];
            // It's fine if we don't succeed here. This just means that
            // someone else already advanced the persist frontier further,
            // which is great!
            let res = write
                .append(
                    empty_updates,
                    current_persist_frontier.clone(),
                    write_lower_bound.clone(),
                )
                .await
                .expect("invalid usage");

            if sink_id.is_user() {
                trace!(
                    "persist_sink {sink_id}/{shard_id}: \
                        advancing to write_lower_bound result: {:?}",
                    res
                );
            }

            current_persist_frontier.clone_from(&write_lower_bound);
        }

        // The current input frontiers.
        let mut desired_frontier = Antichain::from_elem(TimelyTimestamp::minimum());
        let mut persist_frontier = Antichain::from_elem(TimelyTimestamp::minimum());

        // The persist_frontier as it was when we last ran through our minting logic.
        // SUBTLE: As described below, we only mint new batch descriptions
        // when the persist frontier moves. We therefore have to encode this
        // one as an `Option<Antichain<T>>` where the change from `None` to
        // `Some([minimum])` is also a change in the frontier. If we didn't
        // do this, we would be stuck at `[minimum]`.
        let mut emitted_persist_frontier: Option<Antichain<_>> = None;

        loop {
            tokio::select! {
                Some(event) = desired_input.next() => {
                    match event {
                        Event::Data(_cap, _data) => {
                            // Just read away data.
                            continue;
                        }
                        Event::Progress(frontier) => {
                            desired_frontier = frontier;
                        }
                    }
                }
                Some(event) = persist_feedback_input.next() => {
                    match event {
                        Event::Data(_cap, _data) => {
                            // Just read away data.
                            continue;
                        }
                        Event::Progress(frontier) => {
                            persist_frontier = frontier;
                        }
                    }
                }
                else => {
                    // All inputs are exhausted, so we can shut down.
                    return;
                }
            };

            if PartialOrder::less_than(&*shared_frontier.borrow(), &persist_frontier) {
                if sink_id.is_user() {
                    trace!(
                        "persist_sink {sink_id}/{shard_id}: \
                            updating shared_frontier to {:?}",
                        persist_frontier,
                    );
                }

                // Share that we have finished processing all times less than the persist frontier.
                // Advancing the sink upper communicates to the storage controller that it is
                // permitted to compact our target storage collection up to the new upper. So we
                // must be careful to not advance the sink upper beyond our read frontier.
                shared_frontier.borrow_mut().clear();
                shared_frontier
                    .borrow_mut()
                    .extend(persist_frontier.iter().cloned());
            }

            // We only mint new batch desriptions when:
            //  1. the desired frontier is past the persist frontier
            //  2. the persist frontier has moved since we last emitted a
            //     batch
            //
            // That last point is _subtle_: If we emitted new batch
            // descriptions whenever the desired frontier moves but the
            // persist frontier doesn't move, we would mint overlapping
            // batch descriptions, which would lead to errors when trying to
            // appent batches based on them.
            //
            // We never use the same lower frontier twice.
            // We only emit new batches when the persist frontier moves.
            // A batch description that we mint for a given `lower` will
            // either succeed in being appended, in which case the
            // persist frontier moves. Or it will fail because the
            // persist frontier got moved by someone else, in which case
            // we also won't mint a new batch description for the same
            // frontier.
            if PartialOrder::less_than(&persist_frontier, &desired_frontier)
                && (emitted_persist_frontier.is_none()
                    || PartialOrder::less_than(
                        emitted_persist_frontier.as_ref().unwrap(),
                        &persist_frontier,
                    ))
            {
                let batch_description = (persist_frontier.to_owned(), desired_frontier.to_owned());

                let lower = batch_description.0.first().unwrap();
                let batch_ts = batch_description.0.first().unwrap().clone();

                let cap = cap_set
                    .try_delayed(&batch_ts)
                    .ok_or_else(|| {
                        format!(
                            "minter cannot delay {:?} to {:?}. \
                                Likely because we already emitted a \
                                batch description and delayed.",
                            cap_set, lower
                        )
                    })
                    .unwrap();

                trace!(
                    "persist_sink {sink_id}/{shard_id}: \
                        new batch_description: {:?}",
                    batch_description
                );

                let mut output = output.activate();
                let mut session = output.session(&cap);
                session.give(batch_description);

                // WIP: We downgrade our capability so that downstream
                // operators (writer and appender) can know when all the
                // writers have had a chance to write updates to persist for
                // a given batch. Just stepping forward feels a bit icky,
                // though.
                let new_batch_frontier = Antichain::from_elem(batch_ts.step_forward());
                trace!(
                    "persist_sink {sink_id}/{shard_id}: \
                        downgrading to {:?}",
                    new_batch_frontier
                );
                let res = cap_set.try_downgrade(new_batch_frontier.iter());
                match res {
                    Ok(_) => (),
                    Err(e) => panic!("in minter: {:?}", e),
                }

                emitted_persist_frontier.replace(persist_frontier.clone());
            }
        }
    });

    if sink_id.is_user() {
        output_stream.inspect(|d| trace!("batch_description: {:?}", d));
    }

    let token = Rc::new(shutdown_button.press_on_drop());
    (output_stream, token)
}

#[derive(Serialize, Deserialize, Debug, Clone)]
enum BatchOrData {
    Batch(WriterEnrichedHollowBatch<Timestamp>),
    Data {
        lower: Antichain<Timestamp>,
        upper: Antichain<Timestamp>,
        contents: Vec<(Result<Row, DataflowError>, Timestamp, Diff)>,
    },
}

/// Writes `desired_stream - persist_stream` to persist, but only for updates
/// that fall into batch a description that we get via `batch_descriptions`.
/// This forwards a `HollowBatch` for any batch of updates that was written.
fn write_batches<G>(
    sink_id: GlobalId,
    operator_name: String,
    target: &CollectionMetadata,
    batch_descriptions: &Stream<G, (Antichain<Timestamp>, Antichain<Timestamp>)>,
    desired_stream: &Stream<G, (Result<Row, DataflowError>, Timestamp, Diff)>,
    persist_stream: &Stream<G, (Result<Row, DataflowError>, Timestamp, Diff)>,
    persist_clients: Arc<PersistClientCache>,
) -> (Stream<G, BatchOrData>, Rc<dyn Any>)
where
    G: Scope<Timestamp = Timestamp>,
{
    let persist_location = target.persist_location.clone();
    let shard_id = target.data_shard;
    let target_relation_desc = target.relation_desc.clone();

    let scope = desired_stream.scope();
    let worker_index = scope.index();

    let mut write_op = AsyncOperatorBuilder::new(format!("{} write_batches", operator_name), scope);

    let (mut output, output_stream) = write_op.new_output();

    let mut descriptions_input = write_op.new_input(&batch_descriptions.broadcast(), Pipeline);
    let mut desired_input = write_op.new_input(
        desired_stream,
        Exchange::new(
            move |(row, _ts, _diff): &(Result<Row, DataflowError>, Timestamp, Diff)| row.hashed(),
        ),
    );
    let mut persist_input = write_op.new_input_connection(
        persist_stream,
        Exchange::new(
            move |(row, _ts, _diff): &(Result<Row, DataflowError>, Timestamp, Diff)| row.hashed(),
        ),
        // This connection specification makes sure that the persist frontier is
        // not taken into account when determining downstream implications.
        // We're only interested in the frontier to know when we are ready to
        // write out new data (when the corrections have "settled"). But the
        // persist frontier must not hold back the downstream frontier,
        // otherwise the `append_batches` operator would never append batches
        // because it waits for its input frontier to advance before it does so.
        // The input frontier would never advance if we don't write new updates
        // to persist, leading to a Catch-22-type situation.
        vec![Antichain::new()],
    );

    // This operator accepts the current and desired update streams for a `persist` shard.
    // It attempts to write out updates, starting from the current's upper frontier, that
    // will cause the changes of desired to be committed to persist.

    let shutdown_button = write_op.build(move |_capabilities| async move {
        // Contains `desired - persist`, reflecting the updates we would like to commit
        // to `persist` in order to "correct" it to track `desired`. This collection is
        // only modified by updates received from either the `desired` or `persist` inputs.
        let mut correction = Vec::new();

        // Contains descriptions of batches for which we know that we can
        // write data. We got these from the "centralized" operator that
        // determines batch descriptions for all writers.
        //
        // `Antichain` does not implement `Ord`, so we cannot use a `BTreeMap`. We need to search
        // through the map, so we cannot use the `mz_ore` wrapper either.
        #[allow(clippy::disallowed_types)]
        let mut in_flight_batches = std::collections::HashMap::<
            (Antichain<Timestamp>, Antichain<Timestamp>),
            Capability<Timestamp>,
        >::new();

        // TODO(aljoscha): We need to figure out what to do with error results from these calls.
        let persist_client = persist_clients
            .open(persist_location)
            .await
            .expect("could not open persist client");

        let mut write = persist_client
            .open_writer::<SourceData, (), Timestamp, Diff>(
                shard_id,
                &format!("compute::persist_sink::write_batches {}", sink_id),
                Arc::new(target_relation_desc),
                Arc::new(UnitSchema),
            )
            .await
            .expect("could not open persist shard");

        // The current input frontiers.
        let mut batch_descriptions_frontier = Antichain::from_elem(TimelyTimestamp::minimum());
        let mut desired_frontier = Antichain::from_elem(TimelyTimestamp::minimum());
        let mut persist_frontier = Antichain::from_elem(TimelyTimestamp::minimum());

        loop {
            tokio::select! {
                Some(event) = descriptions_input.next_mut() => {
                    match event {
                        Event::Data(cap, data) => {
                            // Ingest new batch descriptions.
                            for description in data.drain(..) {
                                if sink_id.is_user() {
                                    trace!(
                                        "persist_sink {sink_id}/{shard_id}: \
                                            write_batches: \
                                            new_description: {:?}, \
                                            desired_frontier: {:?}, \
                                            batch_descriptions_frontier: {:?}, \
                                            persist_frontier: {:?}",
                                        description,
                                        desired_frontier,
                                        batch_descriptions_frontier,
                                        persist_frontier
                                    );
                                }
                                let existing = in_flight_batches.insert(
                                    description.clone(),
                                    cap.delayed(description.0.first().unwrap()),
                                );
                                assert!(
                                    existing.is_none(),
                                    "write_batches: sink {} got more than one \
                                        batch for description {:?}, in-flight: {:?}",
                                    sink_id,
                                    description,
                                    in_flight_batches
                                );
                            }

                            continue;
                        }
                        Event::Progress(frontier) => {
                            batch_descriptions_frontier = frontier;
                        }
                    }
                }
                Some(event) = desired_input.next_mut() => {
                    match event {
                        Event::Data(_cap, data) => {
                            // Extract desired rows as positive contributions to `correction`.
                            if sink_id.is_user() && !data.is_empty() {
                                trace!(
                                    "persist_sink {sink_id}/{shard_id}: \
                                        updates: {:?}, \
                                        in-flight-batches: {:?}, \
                                        desired_frontier: {:?}, \
                                        batch_descriptions_frontier: {:?}, \
                                        persist_frontier: {:?}",
                                    data,
                                    in_flight_batches,
                                    desired_frontier,
                                    batch_descriptions_frontier,
                                    persist_frontier
                                );
                            }
                            correction.append(data);

                            continue;
                        }
                        Event::Progress(frontier) => {
                            desired_frontier = frontier;
                        }
                    }
                }
                Some(event) = persist_input.next_mut() => {
                    match event {
                        Event::Data(_cap, data) => {
                            // Extract persist rows as negative contributions to `correction`.
                            correction.extend(data.drain(..).map(|(d, t, r)| (d, t, -r)));

                            continue;
                        }
                        Event::Progress(frontier) => {
                            persist_frontier = frontier;
                        }
                    }
                }
                else => {
                    // All inputs are exhausted, so we can shut down.
                    return;
                }
            }

            // We may have the opportunity to commit updates.
            if !PartialOrder::less_equal(&desired_frontier, &persist_frontier) {
                trace!(
                    "persist_sink {sink_id}/{shard_id}: \
                        CAN emit: \
                        persist_frontier: {:?}, \
                        desired_frontier: {:?}",
                    persist_frontier,
                    desired_frontier
                );
                // Advance all updates to `persist`'s frontier.
                for (row, time, diff) in correction.iter_mut() {
                    let time_before = *time;
                    time.advance_by(persist_frontier.borrow());
                    if sink_id.is_user() && &time_before != time {
                        trace!(
                            "persist_sink {sink_id}/{shard_id}: \
                                advanced {:?}, {}, {} to {}",
                            row,
                            time_before,
                            diff,
                            time
                        );
                    }
                }

                trace!(
                    "persist_sink {sink_id}/{shard_id}: \
                        in-flight batches: {:?}, \
                        batch_descriptions_frontier: {:?}, \
                        desired_frontier: {:?} \
                        persist_frontier: {:?}",
                    in_flight_batches,
                    batch_descriptions_frontier,
                    desired_frontier,
                    persist_frontier
                );

                // We can write updates for a given batch description when
                // a) the batch is not beyond `batch_descriptions_frontier`,
                // and b) we know that we have seen all updates that would
                // fall into the batch, from `desired_frontier`.
                let ready_batches = in_flight_batches
                    .keys()
                    .filter(|(lower, upper)| {
                        !PartialOrder::less_equal(&batch_descriptions_frontier, lower)
                            && !PartialOrder::less_than(&desired_frontier, upper)
                            && !PartialOrder::less_than(&persist_frontier, lower)
                    })
                    .cloned()
                    .collect::<Vec<_>>();

                trace!(
                    "persist_sink {sink_id}/{shard_id}: \
                        ready batches: {:?}",
                    ready_batches,
                );

                if !ready_batches.is_empty() {
                    // Consolidate updates only when they are required by an
                    // attempt to write out new updates. Otherwise, we might
                    // spend a lot of time "consolidating" the same updates
                    // over and over again, with no changes.
                    consolidate_updates(&mut correction);

                    // `correction` starts large as it diffs the initial snapshots,
                    // but in steady state contains substantially fewer updates.
                    // We should regularly shrink it to an appropriate size.
                    // We use a 4x threshold here to ensure that we cannot enter
                    // a resizing cycle without a linear-in-`correction.len()`
                    // number of updates. E.g. a 2x threshold could result in
                    // an allocation that must soon after be re-doubled back to
                    // the current size, then halved, then doubled. We want that
                    // pattern to require a linear number of updates rather than
                    // a constant number.
                    if correction.len() < correction.capacity() / 4 {
                        correction.shrink_to_fit();
                    }
                }

                for batch_description in ready_batches.into_iter() {
                    let cap = in_flight_batches.remove(&batch_description).unwrap();

                    if sink_id.is_user() {
                        trace!(
                            "persist_sink {sink_id}/{shard_id}: \
                                emitting done batch: {:?}, cap: {:?}",
                            batch_description,
                            cap
                        );
                    }

                    let (batch_lower, batch_upper) = batch_description;

                    let mut to_append = correction
                        .iter()
                        .filter(|(_, time, _)| {
                            batch_lower.less_equal(time) && !batch_upper.less_equal(time)
                        })
                        .peekable();

                    if to_append.peek().is_some() {
                        // We want to pass along the data directly if `to_append` is small, but to avoid
                        // having to iterate through everything twice we'll check if `correction`
                        // is small as a reasonable proxy.
                        let minimum_batch_updates =
                            persist_clients.cfg().sink_minimum_batch_updates();
                        let batch_or_data = if correction.len() >= minimum_batch_updates {
                            let batch = write
                                .batch(
                                    to_append.map(|(data, time, diff)| {
                                        ((SourceData(data.clone()), ()), time, diff)
                                    }),
                                    batch_lower.clone(),
                                    batch_upper.clone(),
                                )
                                .await
                                .expect("invalid usage");

                            if sink_id.is_user() {
                                trace!(
                                    "persist_sink {sink_id}/{shard_id}: \
                                    wrote batch from worker {}: ({:?}, {:?})",
                                    worker_index,
                                    batch.lower(),
                                    batch.upper()
                                );
                            }
                            BatchOrData::Batch(batch.into_writer_hollow_batch())
                        } else {
                            BatchOrData::Data {
                                lower: batch_lower.clone(),
                                upper: batch_upper.clone(),
                                contents: to_append.cloned().collect(),
                            }
                        };

                        let mut output = output.activate();
                        let mut session = output.session(&cap);
                        session.give(batch_or_data);
                    }
                }
            } else {
                trace!(
                    "persist_sink {sink_id}/{shard_id}: \
                        cannot emit: persist_frontier: {:?}, desired_frontier: {:?}",
                    persist_frontier,
                    desired_frontier
                );
            }
        }
    });

    if sink_id.is_user() {
        output_stream.inspect(|d| trace!("batch: {:?}", d));
    }

    let token = Rc::new(shutdown_button.press_on_drop());
    (output_stream, token)
}

/// Fuses written batches together and appends them to persist using one
/// `compare_and_append` call. Writing only happens for batch descriptions where
/// we know that no future batches will arrive, that is, for those batch
/// descriptions that are not beyond the frontier of both the
/// `batch_descriptions` and `batches` inputs.
///
/// To avoid contention over the persist shard, we route all batches to a single worker.
/// This worker may also batch up individual records sent by the upstream operator, as
/// a way to coalesce what would otherwise be many tiny batches into fewer, larger ones.
fn append_batches<G>(
    sink_id: GlobalId,
    operator_name: String,
    target: &CollectionMetadata,
    batch_descriptions: &Stream<G, (Antichain<Timestamp>, Antichain<Timestamp>)>,
    batches: &Stream<G, BatchOrData>,
    persist_clients: Arc<PersistClientCache>,
) -> (Stream<G, ()>, Rc<dyn Any>)
where
    G: Scope<Timestamp = Timestamp>,
{
    let scope = batch_descriptions.scope();

    let persist_location = target.persist_location.clone();
    let shard_id = target.data_shard;
    let target_relation_desc = target.relation_desc.clone();

    let operator_name = format!("{} append_batches", operator_name);
    let mut append_op = AsyncOperatorBuilder::new(operator_name, scope.clone());

    // We never output anything, but we update our capabilities based on the
    // persist frontier we know about. So someone can listen on our output
    // frontier and learn about the persist frontier advancing.
    let (mut _output, output_stream) = append_op.new_output();

    let hashed_id = sink_id.hashed();
    let active_worker = usize::cast_from(hashed_id) % scope.peers() == scope.index();

    // This operator wants to completely control the frontier on it's output
    // because it's used to track the latest persist frontier. We update this
    // when we either append to persist successfully or when we learn about a
    // new current frontier because a `compare_and_append` failed. That's why
    // input capability tracking is not connected to the output.
    let mut descriptions_input = append_op.new_input_connection(
        batch_descriptions,
        Exchange::new(move |_| hashed_id),
        vec![Antichain::new()],
    );
    let mut batches_input = append_op.new_input_connection(
        batches,
        Exchange::new(move |_| hashed_id),
        vec![Antichain::new()],
    );

    // This operator accepts the batch descriptions and tokens that represent
    // written batches. Written batches get appended to persist when we learn
    // from our input frontiers that we have seen all batches for a given batch
    // description.

    let shutdown_button = append_op.build(move |mut capabilities| async move {
        if !active_worker {
            return;
        }

        let mut cap_set = CapabilitySet::from_elem(capabilities.pop().expect("missing capability"));

        // Contains descriptions of batches for which we know that we can
        // write data. We got these from the "centralized" operator that
        // determines batch descriptions for all writers.
        //
        // `Antichain` does not implement `Ord`, so we cannot use a `BTreeSet`. We need to search
        // through the set, so we cannot use the `mz_ore` wrapper either.
        #[allow(clippy::disallowed_types)]
        let mut in_flight_descriptions = std::collections::HashSet::<
            (Antichain<Timestamp>, Antichain<Timestamp>)
        >::new();

        #[derive(Debug, Default)]
        struct BatchSet {
            finished: Vec<Batch<SourceData, (), Timestamp, Diff>>,
            incomplete: Option<BatchBuilder<SourceData, (), Timestamp, Diff>>,
        }

        let mut in_flight_batches = HashMap::<
            (Antichain<Timestamp>, Antichain<Timestamp>),
            BatchSet,
        >::new();

        // TODO(aljoscha): We need to figure out what to do with error results from these calls.
        let persist_client = persist_clients
            .open(persist_location)
            .await
            .expect("could not open persist client");

        let mut write = persist_client
            .open_writer::<SourceData, (), Timestamp, Diff>(
                shard_id,
                &format!("persist_sink::append_batches {}", sink_id),
                Arc::new(target_relation_desc),
                Arc::new(UnitSchema)
            )
            .await
            .expect("could not open persist shard");

        // The current input frontiers.
        let mut batch_description_frontier = Antichain::from_elem(TimelyTimestamp::minimum());
        let mut batches_frontier = Antichain::from_elem(TimelyTimestamp::minimum());

        loop {
            tokio::select! {
                Some(event) = descriptions_input.next_mut() => {
                    match event {
                        Event::Data(_cap, data) => {
                            // Ingest new batch descriptions.
                            for batch_description in data.drain(..) {
                                if sink_id.is_user() {
                                    trace!(
                                        "persist_sink {sink_id}/{shard_id}: \
                                            append_batches: sink {}, \
                                            new description: {:?}, \
                                            batch_description_frontier: {:?}",
                                        sink_id,
                                        batch_description,
                                        batch_description_frontier
                                    );
                                }

                                let is_new = in_flight_descriptions.insert(batch_description.clone());

                                assert!(
                                    is_new,
                                    "append_batches: sink {} got more than one batch \
                                        for a given description in-flight: {:?}",
                                    sink_id, in_flight_batches
                                );
                            }

                            continue;
                        }
                        Event::Progress(frontier) => {
                            batch_description_frontier = frontier;
                        }
                    }
                }
                Some(event) = batches_input.next_mut() => {
                    match event {
                        Event::Data(_cap, data) => {
                            // Ingest new written batches
<<<<<<< HEAD
                            data.swap(&mut batch_buffer);
                            for batch in batch_buffer.drain(..) {
                                match batch {
                                    BatchOrData::Batch(batch) => {
                                        let batch = write.batch_from_hollow_batch(batch);
                                        let batch_description = (batch.lower().clone(), batch.upper().clone());

                                        let batches = in_flight_batches
                                            .entry(batch_description)
                                            .or_default();

                                        batches.finished.push(batch);
                                    }
                                    BatchOrData::Data { lower, upper, contents } => {
                                        let batches = in_flight_batches
                                            .entry((lower.clone(), upper))
                                            .or_default();
                                        let builder = batches.incomplete.get_or_insert_with(|| {
                                            write.builder(lower)
                                        });
                                        for (data, time, diff) in contents {
                                            persist_client.metrics().sink.forwarded_updates.inc();
                                            builder.add(&SourceData(data), &(), &time, &diff).await.expect("invalid usage");
                                        }
                                    }
                                }
=======
                            for batch in data.drain(..) {
                                let batch = write.batch_from_hollow_batch(batch);
                                let batch_description = (batch.lower().clone(), batch.upper().clone());

                                let batches = in_flight_batches
                                    .entry(batch_description)
                                    .or_insert_with(Vec::new);
>>>>>>> d238cb46

                            }

                            continue;
                        }
                        Event::Progress(frontier) => {
                            batches_frontier = frontier;
                        }
                    }
                }
                else => {
                    // All inputs are exhausted, so we can shut down.
                    return;
                }
            };

            // Peel off any batches that are not beyond the frontier
            // anymore.
            //
            // It is correct to consider batches that are not beyond the
            // `batches_frontier` because it is held back by the writer
            // operator as long as a) the `batch_description_frontier` did
            // not advance and b) as long as the `desired_frontier` has not
            // advanced to the `upper` of a given batch description.

            let mut done_batches = in_flight_descriptions
                .iter()
                .filter(|(lower, _upper)| !PartialOrder::less_equal(&batches_frontier, lower))
                .cloned()
                .collect::<Vec<_>>();

            trace!(
                "persist_sink {sink_id}/{shard_id}: \
                    append_batches: in_flight: {:?}, \
                    done: {:?}, \
                    batch_frontier: {:?}, \
                    batch_description_frontier: {:?}",
                in_flight_descriptions,
                done_batches,
                batches_frontier,
                batch_description_frontier
            );

            // Append batches in order, to ensure that their `lower` and
            // `upper` lign up.
            done_batches.sort_by(|a, b| {
                if PartialOrder::less_than(a, b) {
                    Ordering::Less
                } else if PartialOrder::less_than(b, a) {
                    Ordering::Greater
                } else {
                    Ordering::Equal
                }
            });

            for done_batch_metadata in done_batches.into_iter() {
                in_flight_descriptions.remove(&done_batch_metadata);

                let batch_set = in_flight_batches
                    .remove(&done_batch_metadata)
                    .unwrap_or_default();

                let mut batches = batch_set.finished;
                if let Some(builder) = batch_set.incomplete {
                    let (_lower, upper) = &done_batch_metadata;
                    let batch = builder.finish(upper.clone()).await.expect("invalid usage");
                    batches.push(batch);
                    persist_client.metrics().sink.forwarded_batches.inc();
                }

                trace!(
                    "persist_sink {sink_id}/{shard_id}: \
                        done batch: {:?}, {:?}",
                    done_batch_metadata,
                    batches
                );

                let (batch_lower, batch_upper) = done_batch_metadata;

                let mut to_append = batches.iter_mut().collect::<Vec<_>>();

                let result = write
                    .compare_and_append_batch(
                        &mut to_append[..],
                        batch_lower.clone(),
                        batch_upper.clone(),
                    )
                    .await
                    .expect("Invalid usage");

                if sink_id.is_user() {
                    trace!(
                        "persist_sink {sink_id}/{shard_id}: \
                            append result for batch ({:?} -> {:?}): {:?}",
                        batch_lower,
                        batch_upper,
                        result
                    );
                }

                match result {
                    Ok(()) => {
                        cap_set.downgrade(batch_upper);
                    }
                    Err(mismatch) => {
                        cap_set.downgrade(mismatch.current.iter());

                        // Clean up in case we didn't manage to append the
                        // batches to persist.
                        for batch in batches {
                            batch.delete().await;
                        }
                        trace!(
                            "persist_sink({}): invalid upper! \
                                Tried to append batch ({:?} -> {:?}) but upper \
                                is {:?}. This is not a problem, it just means \
                                someone else was faster than us. We will try \
                                again with a new batch description.",
                            sink_id,
                            batch_lower,
                            batch_upper,
                            mismatch.current,
                        );
                    }
                }
            }
        }
    });

    let token = Rc::new(shutdown_button.press_on_drop());
    (output_stream, token)
}<|MERGE_RESOLUTION|>--- conflicted
+++ resolved
@@ -994,9 +994,7 @@
                     match event {
                         Event::Data(_cap, data) => {
                             // Ingest new written batches
-<<<<<<< HEAD
-                            data.swap(&mut batch_buffer);
-                            for batch in batch_buffer.drain(..) {
+                            for batch in data.drain(..) {
                                 match batch {
                                     BatchOrData::Batch(batch) => {
                                         let batch = write.batch_from_hollow_batch(batch);
@@ -1021,15 +1019,6 @@
                                         }
                                     }
                                 }
-=======
-                            for batch in data.drain(..) {
-                                let batch = write.batch_from_hollow_batch(batch);
-                                let batch_description = (batch.lower().clone(), batch.upper().clone());
-
-                                let batches = in_flight_batches
-                                    .entry(batch_description)
-                                    .or_insert_with(Vec::new);
->>>>>>> d238cb46
 
                             }
 
